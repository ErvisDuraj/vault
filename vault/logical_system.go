--- conflicted
+++ resolved
@@ -63,14 +63,11 @@
 				"replication/reindex",
 				"rotate",
 				"config/auditing/*",
-<<<<<<< HEAD
 				"plugins/catalog/*",
-=======
 				"revoke-prefix/*",
 				"leases/revoke-prefix/*",
 				"leases/revoke-force/*",
 				"leases/lookup/*",
->>>>>>> 4b6d4e9e
 			},
 
 			Unauthenticated: []string{
@@ -2642,7 +2639,6 @@
 		"Lists the headers configured to be audited.",
 		`Returns a list of headers that have been configured to be audited.`,
 	},
-<<<<<<< HEAD
 	"plugins/catalog": {
 		`Configures the plugins known to vault`,
 		`
@@ -2660,8 +2656,6 @@
         Delete the plugin with the given name.
 		`,
 	},
-=======
-
 	"leases": {
 		`View or list lease metadata.`,
 		`
@@ -2679,5 +2673,4 @@
 		`The path to list leases under. Example: "aws/creds/deploy"`,
 		"",
 	},
->>>>>>> 4b6d4e9e
 }